--- conflicted
+++ resolved
@@ -1,15 +1,9 @@
 use ff::Field;
 use halo2_proofs::{
     arithmetic::FieldExt,
-<<<<<<< HEAD
-    circuit::{Cell, Layouter, Region, SimpleFloorPlanner},
-    pairing::bn256::Fr as Fp,
-    plonk::{Advice, Circuit, Column, ConstraintSystem, Error, Fixed, TableColumn},
-=======
     circuit::{Cell, Layouter, Region, SimpleFloorPlanner, Value},
     pasta::Fp,
     plonk::{Advice, Assigned, Circuit, Column, ConstraintSystem, Error, Fixed, TableColumn},
->>>>>>> 8ff5b1e3
     poly::Rotation,
 };
 use rand_core::OsRng;
@@ -210,7 +204,7 @@
          *   ...       ...    ...  0
          * ]
          */
-        meta.lookup("lookup", |meta| {
+        meta.lookup(|meta| {
             let a_ = meta.query_any(a, Rotation::cur());
             vec![(a_, sl)]
         });
